package filter

import (
	"bufio"
	"context"
	"errors"
	"fmt"
	"io"
	"log"
	"mime"
	"net/http"
	"regexp"
	"strings"
	"sync"
	"time"

	"github.com/anfragment/zen/internal/cfg"
<<<<<<< HEAD
	"github.com/anfragment/zen/internal/cosmetic"
=======
	"github.com/anfragment/zen/internal/jsrule"
>>>>>>> 61525ec3
	"github.com/anfragment/zen/internal/logger"
	"github.com/anfragment/zen/internal/rule"
)

// filterEventsEmitter emits filter events.
type filterEventsEmitter interface {
	OnFilterBlock(method, url, referer string, rules []rule.Rule)
	OnFilterRedirect(method, url, to, referer string, rules []rule.Rule)
	OnFilterModify(method, url, referer string, rules []rule.Rule)
}

// ruleMatcher matches requests against rules.
type ruleMatcher interface {
	AddRule(rule string, filterName *string) error
	FindMatchingRulesReq(*http.Request) []rule.Rule
	FindMatchingRulesRes(*http.Request, *http.Response) []rule.Rule
}

// config provides filter configuration.
type config interface {
	GetFilterLists() []cfg.FilterList
	GetMyRules() []string
}

// scriptletsInjector injects scriptlets into HTML responses.
type scriptletsInjector interface {
	Inject(*http.Request, *http.Response) error
	AddRule(string, bool) error
}

<<<<<<< HEAD
type cosmeticRulesInjector interface {
	Inject(*http.Request, *http.Response) error
	AddRule(string) error
=======
type jsRuleInjector interface {
	AddRule(rule string) error
	Inject(*http.Request, *http.Response) error
>>>>>>> 61525ec3
}

// Filter is capable of parsing Adblock-style filter lists and hosts rules and matching URLs against them.
//
// Safe for concurrent use.
type Filter struct {
<<<<<<< HEAD
	config                config
	ruleMatcher           ruleMatcher
	exceptionRuleMatcher  ruleMatcher
	scriptletsInjector    scriptletsInjector
	cosmeticRulesInjector cosmeticRulesInjector
	eventsEmitter         filterEventsEmitter
=======
	config               config
	ruleMatcher          ruleMatcher
	exceptionRuleMatcher ruleMatcher
	scriptletsInjector   scriptletsInjector
	jsRuleInjector       jsRuleInjector
	eventsEmitter        filterEventsEmitter
>>>>>>> 61525ec3
}

var (
	// ignoreLineRegex matches comments and [Adblock Plus 2.0]-style headers.
<<<<<<< HEAD
	ignoreLineRegex = regexp.MustCompile(`^(?:!|\[|#([^#]|$))`)
=======
	ignoreLineRegex = regexp.MustCompile(`^(?:!|\[|#([^#%]|$))`)
>>>>>>> 61525ec3
	// exceptionRegex matches exception rules.
	exceptionRegex = regexp.MustCompile(`^@@`)
	// scriptletRegex matches scriptlet rules.
	scriptletRegex = regexp.MustCompile(`(?:#%#\/\/scriptlet)|(?:##\+js)`)
	// cosmeticRuleRegex matches cosmetic rules.
	cosmeticRuleRegex = cosmetic.RuleRegex
)

// NewFilter creates and initializes a new filter.
<<<<<<< HEAD
func NewFilter(config config, ruleMatcher ruleMatcher, exceptionRuleMatcher ruleMatcher, scriptletsInjector scriptletsInjector, cosmeticRulesInjector cosmeticRulesInjector, eventsEmitter filterEventsEmitter) (*Filter, error) {
=======
func NewFilter(config config, ruleMatcher ruleMatcher, exceptionRuleMatcher ruleMatcher, scriptletsInjector scriptletsInjector, jsRuleInjector jsRuleInjector, eventsEmitter filterEventsEmitter) (*Filter, error) {
>>>>>>> 61525ec3
	if config == nil {
		return nil, errors.New("config is nil")
	}
	if eventsEmitter == nil {
		return nil, errors.New("eventsEmitter is nil")
	}
	if ruleMatcher == nil {
		return nil, errors.New("ruleMatcher is nil")
	}
	if scriptletsInjector == nil {
		return nil, errors.New("scriptletsInjector is nil")
	}
<<<<<<< HEAD
	if cosmeticRulesInjector == nil {
		return nil, errors.New("cosmeticRulesInjector is nil")
=======
	if jsRuleInjector == nil {
		return nil, errors.New("jsRuleInjector is nil")
>>>>>>> 61525ec3
	}
	if exceptionRuleMatcher == nil {
		return nil, errors.New("exceptionRuleMatcher is nil")
	}

	f := &Filter{
<<<<<<< HEAD
		config:                config,
		ruleMatcher:           ruleMatcher,
		exceptionRuleMatcher:  exceptionRuleMatcher,
		scriptletsInjector:    scriptletsInjector,
		cosmeticRulesInjector: cosmeticRulesInjector,
		eventsEmitter:         eventsEmitter,
=======
		config:               config,
		ruleMatcher:          ruleMatcher,
		exceptionRuleMatcher: exceptionRuleMatcher,
		scriptletsInjector:   scriptletsInjector,
		jsRuleInjector:       jsRuleInjector,
		eventsEmitter:        eventsEmitter,
>>>>>>> 61525ec3
	}
	f.init()

	return f, nil
}

// init initializes the filter by downloading and parsing the filter lists.
func (f *Filter) init() {
	var wg sync.WaitGroup
	ctx, cancel := context.WithTimeout(context.Background(), 10*time.Second)
	defer cancel()
	for _, filterList := range f.config.GetFilterLists() {
		if !filterList.Enabled {
			continue
		}
		wg.Add(1)
		go func(filterList cfg.FilterList) {
			defer wg.Done()
			req, err := http.NewRequestWithContext(ctx, http.MethodGet, filterList.URL, nil)
			if err != nil {
				log.Printf("filter initialization error: %v", err)
				return
			}
			resp, err := http.DefaultClient.Do(req) // FIXME: use a custom client with a timeout
			if err != nil {
				log.Printf("filter initialization error: %v", err)
				return
			}
			defer resp.Body.Close()
			rules, exceptions := f.ParseAndAddRules(resp.Body, &filterList.Name, filterList.Trusted)
			log.Printf("filter initialization: added %d rules and %d exceptions from %q", rules, exceptions, filterList.URL)
		}(filterList)
	}
	wg.Wait()

	myRules := f.config.GetMyRules()
	filterName := "My rules"
	for _, rule := range myRules {
		f.AddRule(rule, &filterName, true)
	}
}

// ParseAndAddRules parses the rules from the given reader and adds them to the filter.
func (f *Filter) ParseAndAddRules(reader io.Reader, filterListName *string, filterListTrusted bool) (ruleCount, exceptionCount int) {
	scanner := bufio.NewScanner(reader)

	for scanner.Scan() {
		line := strings.TrimSpace(scanner.Text())
		if line == "" || ignoreLineRegex.MatchString(line) {
			continue
		}

		if isException, err := f.AddRule(line, filterListName, filterListTrusted); err != nil { // nolint:revive
			// log.Printf("error adding rule: %v", err)
		} else if isException {
			exceptionCount++
		} else {
			ruleCount++
		}
	}

	return ruleCount, exceptionCount
}

// AddRule adds a new rule to the filter. It returns true if the rule is an exception, false otherwise.
func (f *Filter) AddRule(rule string, filterListName *string, filterListTrusted bool) (isException bool, err error) {
	/*
		The order of operations is crucial here.
		jsRule.RuleRegex also matches scriptlet rules.
		Therefore, we must first check for a scriptlet rule match before checking for a JS rule match.
	*/
	if scriptletRegex.MatchString(rule) {
		if err := f.scriptletsInjector.AddRule(rule, filterListTrusted); err != nil {
			return false, fmt.Errorf("add scriptlet: %w", err)
		}
		return false, nil
	}
<<<<<<< HEAD

	if cosmeticRuleRegex.MatchString(rule) {
		if err := f.cosmeticRulesInjector.AddRule(rule); err != nil {
			return false, fmt.Errorf("add cosmetic rule: %w", err)
		}
	}

=======
	if filterListTrusted && jsrule.RuleRegex.MatchString(rule) {
		if err := f.jsRuleInjector.AddRule(rule); err != nil {
			return false, fmt.Errorf("add js rule: %w", err)
		}
		return false, nil
	}
>>>>>>> 61525ec3
	if exceptionRegex.MatchString(rule) {
		if err := f.exceptionRuleMatcher.AddRule(rule[2:], filterListName); err != nil {
			return true, fmt.Errorf("add exception: %w", err)
		}
		return true, nil
	}
	if err := f.ruleMatcher.AddRule(rule, filterListName); err != nil {
		return false, fmt.Errorf("add rule: %w", err)
	}
	return false, nil
}

// HandleRequest handles the given request by matching it against the filter rules.
// If the request should be blocked, it returns a response that blocks the request. If the request should be modified, it modifies it in-place.
func (f *Filter) HandleRequest(req *http.Request) *http.Response {
	if len(f.exceptionRuleMatcher.FindMatchingRulesReq(req)) > 0 {
		// TODO: implement precise exception handling
		// https://adguard.com/kb/general/ad-filtering/create-own-filters/#removeheader-modifier (see "Negating $removeheader")
		return nil
	}

	matchingRules := f.ruleMatcher.FindMatchingRulesReq(req)
	if len(matchingRules) == 0 {
		return nil
	}

	var appliedRules []rule.Rule
	initialURL := req.URL.String()

	for _, r := range matchingRules {
		if r.ShouldBlockReq(req) {
			f.eventsEmitter.OnFilterBlock(req.Method, initialURL, req.Header.Get("Referer"), []rule.Rule{r})
			return f.createBlockResponse(req)
		}
		if r.ModifyReq(req) {
			appliedRules = append(appliedRules, r)
		}
	}

	finalURL := req.URL.String()
	if initialURL != finalURL {
		f.eventsEmitter.OnFilterRedirect(req.Method, initialURL, finalURL, req.Header.Get("Referer"), appliedRules)
		return f.createRedirectResponse(req, finalURL)
	}

	if len(appliedRules) > 0 {
		f.eventsEmitter.OnFilterModify(req.Method, initialURL, req.Header.Get("Referer"), appliedRules)
	}

	return nil
}

// HandleResponse handles the given response by matching it against the filter rules.
// If the response should be modified, it modifies it in-place.
//
// As of April 2024, there are no response-only rules that can block or redirect responses.
// For that reason, this method does not return a blocking or redirecting response itself.
func (f *Filter) HandleResponse(req *http.Request, res *http.Response) error {
	if isDocumentNavigation(req, res) {
		if err := f.scriptletsInjector.Inject(req, res); err != nil {
			// The error is recoverable, so we log it and continue processing the response.
			log.Printf("error injecting scriptlets for %q: %v", logger.Redacted(req.URL), err)
		}
<<<<<<< HEAD

		if err := f.cosmeticRulesInjector.Inject(req, res); err != nil {
			log.Printf("error injecting cosmetic rules for %q: %v", logger.Redacted(req.URL), err)
=======
		if err := f.jsRuleInjector.Inject(req, res); err != nil {
			// The error is recoverable, so we log it and continue processing the response.
			log.Printf("error injecting js rules for %q: %v", logger.Redacted(req.URL), err)
>>>>>>> 61525ec3
		}
	}

	if len(f.exceptionRuleMatcher.FindMatchingRulesRes(req, res)) > 0 {
		return nil
	}

	matchingRules := f.ruleMatcher.FindMatchingRulesRes(req, res)
	if len(matchingRules) == 0 {
		return nil
	}

	var appliedRules []rule.Rule

	for _, r := range matchingRules {
		if r.ModifyRes(res) {
			appliedRules = append(appliedRules, r)
		}
	}

	if len(appliedRules) > 0 {
		f.eventsEmitter.OnFilterModify(req.Method, req.URL.String(), req.Header.Get("Referer"), appliedRules)
	}

	return nil
}

func isDocumentNavigation(req *http.Request, res *http.Response) bool {
	// Sec-Fetch-Dest: document indicates that the destination is a document (HTML or XML),
	// and the request is the result of a user-initiated top-level navigation (e.g. resulting from a user clicking a link).
	// Reference: https://developer.mozilla.org/en-US/docs/Web/HTTP/Headers/Sec-Fetch-Dest#document
	// Note: Although not explicitly stated in the spec, Fetch Metadata Request Headers are only included in requests sent to HTTPS endpoints.
	if req.URL.Scheme == "https" && req.Header.Get("Sec-Fetch-Dest") != "document" {
		return false
	}

	contentType := res.Header.Get("Content-Type")
	mediaType, _, err := mime.ParseMediaType(contentType)
	if err != nil {
		return false
	}
	if mediaType != "text/html" {
		return false
	}

	return true
}<|MERGE_RESOLUTION|>--- conflicted
+++ resolved
@@ -15,11 +15,8 @@
 	"time"
 
 	"github.com/anfragment/zen/internal/cfg"
-<<<<<<< HEAD
 	"github.com/anfragment/zen/internal/cosmetic"
-=======
 	"github.com/anfragment/zen/internal/jsrule"
->>>>>>> 61525ec3
 	"github.com/anfragment/zen/internal/logger"
 	"github.com/anfragment/zen/internal/rule"
 )
@@ -50,45 +47,32 @@
 	AddRule(string, bool) error
 }
 
-<<<<<<< HEAD
 type cosmeticRulesInjector interface {
 	Inject(*http.Request, *http.Response) error
 	AddRule(string) error
-=======
+}
+
 type jsRuleInjector interface {
 	AddRule(rule string) error
 	Inject(*http.Request, *http.Response) error
->>>>>>> 61525ec3
 }
 
 // Filter is capable of parsing Adblock-style filter lists and hosts rules and matching URLs against them.
 //
 // Safe for concurrent use.
 type Filter struct {
-<<<<<<< HEAD
 	config                config
 	ruleMatcher           ruleMatcher
 	exceptionRuleMatcher  ruleMatcher
 	scriptletsInjector    scriptletsInjector
 	cosmeticRulesInjector cosmeticRulesInjector
+	jsRuleInjector        jsRuleInjector
 	eventsEmitter         filterEventsEmitter
-=======
-	config               config
-	ruleMatcher          ruleMatcher
-	exceptionRuleMatcher ruleMatcher
-	scriptletsInjector   scriptletsInjector
-	jsRuleInjector       jsRuleInjector
-	eventsEmitter        filterEventsEmitter
->>>>>>> 61525ec3
 }
 
 var (
 	// ignoreLineRegex matches comments and [Adblock Plus 2.0]-style headers.
-<<<<<<< HEAD
-	ignoreLineRegex = regexp.MustCompile(`^(?:!|\[|#([^#]|$))`)
-=======
 	ignoreLineRegex = regexp.MustCompile(`^(?:!|\[|#([^#%]|$))`)
->>>>>>> 61525ec3
 	// exceptionRegex matches exception rules.
 	exceptionRegex = regexp.MustCompile(`^@@`)
 	// scriptletRegex matches scriptlet rules.
@@ -98,11 +82,7 @@
 )
 
 // NewFilter creates and initializes a new filter.
-<<<<<<< HEAD
-func NewFilter(config config, ruleMatcher ruleMatcher, exceptionRuleMatcher ruleMatcher, scriptletsInjector scriptletsInjector, cosmeticRulesInjector cosmeticRulesInjector, eventsEmitter filterEventsEmitter) (*Filter, error) {
-=======
-func NewFilter(config config, ruleMatcher ruleMatcher, exceptionRuleMatcher ruleMatcher, scriptletsInjector scriptletsInjector, jsRuleInjector jsRuleInjector, eventsEmitter filterEventsEmitter) (*Filter, error) {
->>>>>>> 61525ec3
+func NewFilter(config config, ruleMatcher ruleMatcher, exceptionRuleMatcher ruleMatcher, scriptletsInjector scriptletsInjector, cosmeticRulesInjector cosmeticRulesInjector, jsRuleInjector jsRuleInjector, eventsEmitter filterEventsEmitter) (*Filter, error) {
 	if config == nil {
 		return nil, errors.New("config is nil")
 	}
@@ -115,34 +95,24 @@
 	if scriptletsInjector == nil {
 		return nil, errors.New("scriptletsInjector is nil")
 	}
-<<<<<<< HEAD
 	if cosmeticRulesInjector == nil {
 		return nil, errors.New("cosmeticRulesInjector is nil")
-=======
+	}
 	if jsRuleInjector == nil {
 		return nil, errors.New("jsRuleInjector is nil")
->>>>>>> 61525ec3
 	}
 	if exceptionRuleMatcher == nil {
 		return nil, errors.New("exceptionRuleMatcher is nil")
 	}
 
 	f := &Filter{
-<<<<<<< HEAD
 		config:                config,
 		ruleMatcher:           ruleMatcher,
 		exceptionRuleMatcher:  exceptionRuleMatcher,
 		scriptletsInjector:    scriptletsInjector,
 		cosmeticRulesInjector: cosmeticRulesInjector,
+		jsRuleInjector:        jsRuleInjector,
 		eventsEmitter:         eventsEmitter,
-=======
-		config:               config,
-		ruleMatcher:          ruleMatcher,
-		exceptionRuleMatcher: exceptionRuleMatcher,
-		scriptletsInjector:   scriptletsInjector,
-		jsRuleInjector:       jsRuleInjector,
-		eventsEmitter:        eventsEmitter,
->>>>>>> 61525ec3
 	}
 	f.init()
 
@@ -220,7 +190,6 @@
 		}
 		return false, nil
 	}
-<<<<<<< HEAD
 
 	if cosmeticRuleRegex.MatchString(rule) {
 		if err := f.cosmeticRulesInjector.AddRule(rule); err != nil {
@@ -228,14 +197,12 @@
 		}
 	}
 
-=======
 	if filterListTrusted && jsrule.RuleRegex.MatchString(rule) {
 		if err := f.jsRuleInjector.AddRule(rule); err != nil {
 			return false, fmt.Errorf("add js rule: %w", err)
 		}
 		return false, nil
 	}
->>>>>>> 61525ec3
 	if exceptionRegex.MatchString(rule) {
 		if err := f.exceptionRuleMatcher.AddRule(rule[2:], filterListName); err != nil {
 			return true, fmt.Errorf("add exception: %w", err)
@@ -299,15 +266,13 @@
 			// The error is recoverable, so we log it and continue processing the response.
 			log.Printf("error injecting scriptlets for %q: %v", logger.Redacted(req.URL), err)
 		}
-<<<<<<< HEAD
 
 		if err := f.cosmeticRulesInjector.Inject(req, res); err != nil {
 			log.Printf("error injecting cosmetic rules for %q: %v", logger.Redacted(req.URL), err)
-=======
+		}
 		if err := f.jsRuleInjector.Inject(req, res); err != nil {
 			// The error is recoverable, so we log it and continue processing the response.
 			log.Printf("error injecting js rules for %q: %v", logger.Redacted(req.URL), err)
->>>>>>> 61525ec3
 		}
 	}
 
