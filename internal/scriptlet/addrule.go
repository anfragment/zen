package scriptlet

import (
	"errors"
	"fmt"
	"net"
	"regexp"
	"strings"
)

var (
	// reAdguardScriptlet detects and extracts key data from AdGuard-style scriptlets.
	reAdguardScriptlet = regexp.MustCompile(`(.*)#%#\/\/scriptlet\((.+)\)`)
	// adguardToCanonical maps AdGuard scriptlet names to their respective implementations inside the scriptlet bundle.
	adguardToCanonical = map[string]string{
		"set-local-storage-item":      "setLocalStorageItem",
		"set-session-storage-item":    "setSessionStorageItem",
		"nowebrtc":                    "nowebrtc",
		"prevent-fetch":               "preventFetch",
		"prevent-xhr":                 "preventXHR",
		"set-constant":                "setConstant",
		"json-prune":                  "jsonPrune",
		"json-prune-fetch-response":   "jsonPruneFetchResponse",
		"json-prune-xhr-response":     "jsonPruneXHRResponse",
		"abort-current-inline-script": "abortCurrentInlineScript",
<<<<<<< HEAD
		"prevent-window-open":         "preventWindowOpen",
=======
		"abort-on-property-read":      "abortOnPropertyRead",
		"abort-on-property-write":     "abortOnPropertyWrite",
		"abort-on-stack-trace":        "abortOnStackTrace",
>>>>>>> c2932190
	}
	// reUblockScriptlet detects and extracts key data from uBlock Origin-style scriptlets.
	reUblockScriptlet = regexp.MustCompile(`(.*)##\+js\((.+)\)`)
	// ublockToCanonical maps uBlock Origin scriptlet names to their respective implementations inside the scriptlet bundle.
	ublockToCanonical = map[string]string{
		"set-local-storage-item": "setLocalStorageItem",
		"no-xhr-if":              "preventXHR",
		"no-fetch-if":            "preventFetch",
		"nowebrtc":               "nowebrtc",
		"set-constant":           "setConstant",
<<<<<<< HEAD
		"nowoif":                 "preventWindowOpen",
=======
		"aopr":                   "abortOnPropertyRead",
		"aopw":                   "abortOnPropertyWrite",
		"aost":                   "abortOnStackTrace",
>>>>>>> c2932190
		// TODO: add prune-json and related scriptlets after checking their compatibility with AdGuard.
	}
	trustedOnlyScriptlets              = []string{}
	errNotQuotedString                 = errors.New("not a quoted string")
	errUnsupportedSyntax               = errors.New("unsupported syntax")
	errEmptyScriptletBody              = errors.New("scriptlet body is empty")
	errTrustedScriptletInUntrustedList = errors.New("trusted scriptlet in untrusted list")
)

func (inj *Injector) AddRule(rule string, filterListTrusted bool) error {
	var rawHostnames string
	var scriptlet *Scriptlet
	var err error
	if match := reAdguardScriptlet.FindStringSubmatch(rule); match != nil {
		rawHostnames = match[1]
		scriptlet, err = parseAdguardScriptlet(match[2])
		if err != nil {
			return fmt.Errorf("parse adguard scriptlet: %w", err)
		}
	} else if match := reUblockScriptlet.FindStringSubmatch(rule); match != nil {
		rawHostnames = match[1]
		scriptlet, err = parseUblockScriptlet(match[2])
		if err != nil {
			return fmt.Errorf("parse ublock origin scriptlet: %w", err)
		}
	} else {
		return errUnsupportedSyntax
	}

	if !filterListTrusted {
		for _, trusted := range trustedOnlyScriptlets {
			if trusted == scriptlet.Name {
				return errTrustedScriptletInUntrustedList
			}
		}
	}

	if len(rawHostnames) == 0 {
		inj.store.Add(nil, scriptlet)
		return nil
	}

	hostnames := strings.Split(rawHostnames, ",")
	subdomainHostnames := make([]string, 0, len(hostnames))
	for _, hostname := range hostnames {
		if len(hostname) == 0 {
			return errors.New("empty hostnames are not allowed")
		}

		if net.ParseIP(hostname) == nil && !strings.HasPrefix(hostname, "*.") {
			subdomainHostnames = append(subdomainHostnames, "*."+hostname)
		}
	}
	inj.store.Add(hostnames, scriptlet)
	inj.store.Add(subdomainHostnames, scriptlet)

	return nil
}

func parseAdguardScriptlet(scriptletBody string) (*Scriptlet, error) {
	if len(scriptletBody) == 0 {
		return nil, errEmptyScriptletBody
	}

	bodyParams := strings.Split(scriptletBody, ",")

	adguardName, err := extractQuotedString(bodyParams[0])
	if err != nil {
		return nil, fmt.Errorf("extract quoted string from %q: %w", bodyParams[0], err)
	}
	canonicalName, ok := adguardToCanonical[adguardName]
	if !ok {
		return nil, fmt.Errorf("%q is not a known AdGuard scriptlet", adguardName)
	}

	scriptlet := Scriptlet{
		Name: canonicalName,
	}
	if len(bodyParams) > 1 {
		scriptlet.Args = bodyParams[1:]
		for i := range scriptlet.Args {
			scriptlet.Args[i] = strings.TrimSpace(scriptlet.Args[i])
			scriptlet.Args[i], err = extractQuotedString(scriptlet.Args[i])
			if err != nil {
				return nil, fmt.Errorf("extract quoted string from %q: %w", scriptlet.Args[i], err)
			}
		}
	}

	return &scriptlet, nil
}

func parseUblockScriptlet(scriptletBody string) (*Scriptlet, error) {
	if len(scriptletBody) == 0 {
		return nil, errEmptyScriptletBody
	}

	bodyParams := strings.Split(scriptletBody, ",")

	canonicalName, ok := ublockToCanonical[bodyParams[0]]
	if !ok {
		return nil, fmt.Errorf("%q is not a known uBlock Origin scriptlet", bodyParams[0])
	}

	scriptlet := Scriptlet{
		Name: canonicalName,
	}
	if len(bodyParams) > 1 {
		scriptlet.Args = bodyParams[1:]
		for i := range scriptlet.Args {
			scriptlet.Args[i] = strings.TrimSpace(scriptlet.Args[i])
		}
	}

	return &scriptlet, nil
}

func extractQuotedString(quoted string) (string, error) {
	if len(quoted) < 2 {
		return "", errNotQuotedString
	}
	if (quoted[0] == '\'' && quoted[len(quoted)-1] == '\'') || (quoted[0] == '"' && quoted[len(quoted)-1] == '"') {
		return quoted[1 : len(quoted)-1], nil
	}
	return "", errNotQuotedString
}<|MERGE_RESOLUTION|>--- conflicted
+++ resolved
@@ -23,13 +23,10 @@
 		"json-prune-fetch-response":   "jsonPruneFetchResponse",
 		"json-prune-xhr-response":     "jsonPruneXHRResponse",
 		"abort-current-inline-script": "abortCurrentInlineScript",
-<<<<<<< HEAD
 		"prevent-window-open":         "preventWindowOpen",
-=======
 		"abort-on-property-read":      "abortOnPropertyRead",
 		"abort-on-property-write":     "abortOnPropertyWrite",
 		"abort-on-stack-trace":        "abortOnStackTrace",
->>>>>>> c2932190
 	}
 	// reUblockScriptlet detects and extracts key data from uBlock Origin-style scriptlets.
 	reUblockScriptlet = regexp.MustCompile(`(.*)##\+js\((.+)\)`)
@@ -40,13 +37,10 @@
 		"no-fetch-if":            "preventFetch",
 		"nowebrtc":               "nowebrtc",
 		"set-constant":           "setConstant",
-<<<<<<< HEAD
 		"nowoif":                 "preventWindowOpen",
-=======
 		"aopr":                   "abortOnPropertyRead",
 		"aopw":                   "abortOnPropertyWrite",
 		"aost":                   "abortOnStackTrace",
->>>>>>> c2932190
 		// TODO: add prune-json and related scriptlets after checking their compatibility with AdGuard.
 	}
 	trustedOnlyScriptlets              = []string{}
