--- conflicted
+++ resolved
@@ -14,11 +14,8 @@
 import { IgnoredHostsInput } from './IgnoredHostsInput';
 import { PortInput } from './PortInput';
 import { UninstallCADialog } from './UninstallCADialog';
-<<<<<<< HEAD
 import { LanguageSelector } from './LanguageSelector';
-=======
 import { UpdatePolicyRadioGroup } from './UpdatePolicyRadioGroup';
->>>>>>> ff10255d
 
 export interface SettingsManagerProps {
   proxyState: ProxyState;
