import { FormGroup, TextArea } from '@blueprintjs/core';
import { useEffect, useState } from 'react';
import { useTranslation } from 'react-i18next';
import { useDebouncedCallback } from 'use-debounce';

import { GetIgnoredHosts, SetIgnoredHosts } from '../../wailsjs/go/cfg/Config';

export function IgnoredHostsInput() {
  const { t } = useTranslation();
  const [state, setState] = useState({
    ignoredHosts: '',
    loading: true,
  });

  useEffect(() => {
    (async () => {
      const ignoredHosts = await GetIgnoredHosts();
      setState({ ignoredHosts: (ignoredHosts ?? []).join('\n'), loading: false });
    })();
  }, []);

  const setIgnoredHosts = useDebouncedCallback(async (ignoredHosts: string) => {
    await SetIgnoredHosts(
      ignoredHosts
        .split('\n')
        .map((host) => host.trim())
        .filter((host) => host.length > 0),
    );
  }, 500);

  return (
    <FormGroup
      label={t('ignoredHostsInput.label')}
      labelFor="ignoredHosts"
      helperText={
        <>
<<<<<<< HEAD
          Hosts to exclude from proxying. Use this for services with certificate pinning or those disrupted by proxying.
          <br />
          Enter one host per line.
=======
          {t('ignoredHostsInput.description')}
          <br />
          {t('ignoredHostsInput.helper')}
>>>>>>> 6f4d6da8
        </>
      }
    >
      <TextArea
        id="ignoredHosts"
        placeholder="example.com"
        className="settings-manager__ignored-hosts-input"
        value={state.ignoredHosts}
        onChange={(e) => {
          const { value } = e.target;
          setState({ ...state, ignoredHosts: value });
          setIgnoredHosts(value);
        }}
        disabled={state.loading}
        autoResize
        fill
      />
    </FormGroup>
  );
}<|MERGE_RESOLUTION|>--- conflicted
+++ resolved
@@ -34,15 +34,9 @@
       labelFor="ignoredHosts"
       helperText={
         <>
-<<<<<<< HEAD
-          Hosts to exclude from proxying. Use this for services with certificate pinning or those disrupted by proxying.
-          <br />
-          Enter one host per line.
-=======
           {t('ignoredHostsInput.description')}
           <br />
           {t('ignoredHostsInput.helper')}
->>>>>>> 6f4d6da8
         </>
       }
     >
